;   Copyright (c) Rich Hickey. All rights reserved.
;   The use and distribution terms for this software are covered by the
;   Eclipse Public License 1.0 (http://opensource.org/licenses/eclipse-1.0.php)
;   which can be found in the file epl-v10.html at the root of this distribution.
;   By using this software in any fashion, you are agreeing to be bound by
;   the terms of this license.
;   You must not remove this notice, or any other, from this software.

(ns clojure.tools.build.test-util
  (:require
    [clojure.java.io :as jio]
    [clojure.string :as str]
    [clojure.test :as test]
    [clojure.tools.build.util.file :as file])
  (:import
    [java.io File]))

(def ^:dynamic ^File *test-dir*)

(defmacro with-test-dir
  [test-project & body]
  `(let [name# (-> test/*testing-vars* last symbol str)
         dir# (jio/file "test-out" name#)]
     (file/delete dir#)
     (.mkdirs dir#)
     (file/copy-contents (jio/file ~test-project) dir#)
     (binding [*test-dir* dir#]
       ~@body)))

(defn project-path [& parts]
  (str/join "/" (cons (.getAbsolutePath *test-dir*) parts)))

(defn submap?
  "Is m1 a subset of m2?"
  [m1 m2]
  (if (and (map? m1) (map? m2))
    (every? (fn [[k v]] (and (contains? m2 k)
                          (submap? v (get m2 k))))
      m1)
    (= m1 m2)))

<<<<<<< HEAD
(def windows?
  (str/starts-with?
   (System/getProperty "os.name")
   "Windows"))
=======
(def windows? (str/starts-with? (System/getProperty "os.name") "Windows"))
>>>>>>> 7396287d
<|MERGE_RESOLUTION|>--- conflicted
+++ resolved
@@ -39,11 +39,4 @@
       m1)
     (= m1 m2)))
 
-<<<<<<< HEAD
-(def windows?
-  (str/starts-with?
-   (System/getProperty "os.name")
-   "Windows"))
-=======
-(def windows? (str/starts-with? (System/getProperty "os.name") "Windows"))
->>>>>>> 7396287d
+(def windows? (str/starts-with? (System/getProperty "os.name") "Windows"))