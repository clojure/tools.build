--- conflicted
+++ resolved
@@ -16,11 +16,7 @@
     [clojure.tools.build.util.file :as file]
     [clojure.tools.build.util.zip :as zip])
   (:import
-<<<<<<< HEAD
-    [java.io File InputStream FileInputStream BufferedInputStream
-=======
     [java.io File InputStream FileInputStream BufferedInputStream IOException
->>>>>>> 32d497f4
              OutputStream FileOutputStream BufferedOutputStream ByteArrayOutputStream]
     [java.nio.file Files]
     [java.nio.file.attribute FileAttribute FileTime]
@@ -92,19 +88,11 @@
   [{:keys [path in ^File existing]}]
   (binding [*read-eval* false]
     (let [existing-str (slurp existing)
-<<<<<<< HEAD
-          existing-reader-fns (read-string 
-                               {:read-cond :preserve :features #{:clj}} 
-                               existing-str)
-          append-reader-fns (read-string 
-                             {:read-cond :preserve :features #{:clj}} 
-=======
           existing-reader-fns (read-string
                                {:read-cond :preserve :features #{:clj}}
                                existing-str)
           append-reader-fns (read-string
                              {:read-cond :preserve :features #{:clj}}
->>>>>>> 32d497f4
                              (stream->string in))
           reader-str (with-out-str (pprint/pprint (merge existing-reader-fns append-reader-fns)))]
       {:write {path {:string reader-str}}})))
@@ -127,11 +115,7 @@
     (Files/setLastModifiedTime (.toPath out-file) last-modified-time)))
 
 (defn- handle-conflict
-<<<<<<< HEAD
-  [handlers entry buffer out-dir {:keys [state path] :as handler-params}]
-=======
   [handlers last-modified-time buffer out-dir {:keys [state path] :as handler-params}]
->>>>>>> 32d497f4
   (let [use-handler (loop [[[re handler] & hs] (dissoc handlers :default)]
                       (if re
                         (if (re-matches re path)
