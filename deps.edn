--- conflicted
+++ resolved
@@ -2,23 +2,14 @@
 
  :deps
  {org.clojure/clojure {:mvn/version "1.11.1"}
-<<<<<<< HEAD
-  org.clojure/tools.deps {:mvn/version "0.16.1264"}
+  org.clojure/tools.deps {:mvn/version "0.18.1354"}
   ;org.clojure/tools.deps {:git/url "https://github.com/clojure/tools.deps.git"
   ;                        :git/sha "459222ca6e4fce91cf5838435589a028cedbc784"}
-  org.clojure/tools.namespace {:mvn/version "1.3.0"}
+  org.clojure/tools.namespace {:mvn/version "1.4.4"}
   org.slf4j/slf4j-nop {:mvn/version "1.7.36"}
   babashka/fs {:mvn/version "0.2.12"}
   babashka/babashka.pods {:mvn/version "0.2.0"}
   }
-=======
-  org.clojure/tools.deps {:mvn/version "0.18.1354"}
-  ;org.clojure/tools.deps {:git/url "https://github.com/clojure/tools.deps.git"
-  ;                        :git/sha "459222ca6e4fce91cf5838435589a028cedbc784"}
-  org.clojure/tools.namespace {:mvn/version "1.4.4"}
-  org.slf4j/slf4j-nop {:mvn/version "1.7.36"}}
->>>>>>> 32d497f4
-
  :aliases
  {;; Run all tests
   ;; clj -X:test
@@ -43,11 +34,7 @@
 
    ;; Lint the source
    ;; clj -M:lint
-<<<<<<< HEAD
-   :lint {:replace-deps {clj-kondo/clj-kondo {:mvn/version "2022.09.08"}}
-=======
    :lint {:replace-deps {clj-kondo/clj-kondo {:mvn/version "2023.07.13"}}
->>>>>>> 32d497f4
           :main-opts ["-m" "clj-kondo.main" "--lint" "src"]}
   }
 }